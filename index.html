<!DOCTYPE html>
<html lang="zh-TW">
<head>
    <meta charset="UTF-8">
    <meta name="viewport" content="width=device-width, initial-scale=1.0">
    <title>NFT collection price list</title>
    <link rel="stylesheet" href="style.css">
</head>
<body>

    <div class="container">
        <h1>NFT collection price list</h1>
        <div class="status-bar">
            <small id="last-updated-text"></small>
        </div>
        
        <div id="loading-indicator">
            <p>Fetching data from server...</p>
        </div>
        <span class="control-icon" id="filter-sort-toggle">Filter & Sort⚙️</span>
        <div id="error-message" class="hidden">
            <p>Data fetch error. Please try again later.</p>
        </div>
<<<<<<< HEAD
=======
        <span class="control-icon" id="filter-sort-toggle">Filter ⚙️</span>
>>>>>>> c9ae1504
        <table id="item-table" class="hidden">
            <thead>
                <tr>
                    <th>Image</th>
                    <th>Item name</th>
                    <th>Price</th>
                    <th>Last update</th>
                </tr>
            </thead>
            <tbody id="item-table-body">
                <!-- JavaScript 會在這裡動態插入資料 -->
            </tbody>
        </table>

        <!-- Floating Window (Popover) for Filter/Sort -->
        <div id="filter-sort-popover" class="popover hidden">
            <div class="popover-header">
                <h3>Filter & Sort</h3>
                <button id="close-popover" class="close-button">&times;</button>
            </div>
            <div class="popover-content">
                <h4>Filter</h4>
                <div class="filter-group">
                    <label for="item-name-filter">Item name:</label>
                    <input type="text" id="item-name-filter" placeholder="Enter item name...">
                </div>
                <div class="filter-group">
                    <label for="price-min-filter">Price range:</label>
                    <input type="number" id="price-min-filter" placeholder="Lowest price">
                    <span>-</span>
                    <input type="number" id="price-max-filter" placeholder="Highest price">
                </div>

                <h4>Sort</h4>
                <div class="sort-group">
                    <label>Sort by:</label>
                    <select id="sort-by">
                        <option value="price">Price</option>
                        <option value="itemName">Item name</option>
                        <option value="updateTimeUTC">update time</option>
                    </select>
                </div>
                <div class="sort-group">
                    <label>Order:</label>
                    <input type="radio" id="sort-asc" name="sort-order" value="asc" checked>
                    <label for="sort-asc">Asc</label>
                    <input type="radio" id="sort-desc" name="sort-order" value="desc">
                    <label for="sort-desc">Desc</label>
                </div>
                <button id="apply-filters-sort">Apply</button>
                <button id="reset-filters-sort">Reset</button>
            </div>
        </div>
    </div>
    <script src="https://unpkg.com/mqtt/dist/mqtt.min.js"></script>
    <script src="script.js"></script>
</body>
</html><|MERGE_RESOLUTION|>--- conflicted
+++ resolved
@@ -21,10 +21,6 @@
         <div id="error-message" class="hidden">
             <p>Data fetch error. Please try again later.</p>
         </div>
-<<<<<<< HEAD
-=======
-        <span class="control-icon" id="filter-sort-toggle">Filter ⚙️</span>
->>>>>>> c9ae1504
         <table id="item-table" class="hidden">
             <thead>
                 <tr>
